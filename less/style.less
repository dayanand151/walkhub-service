--- conflicted
+++ resolved
@@ -417,7 +417,6 @@
 			-webkit-transition: all .5s ease;
 		}
 	}
-<<<<<<< HEAD
 }
 
 @media screen and (max-width: @screen-sm-max) {
@@ -451,6 +450,4 @@
 		left: 50%;
 		transform: translate(-50%, -50%);
 	}
-=======
->>>>>>> 3328d9dc
 }